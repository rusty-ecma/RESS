--- conflicted
+++ resolved
@@ -793,11 +793,7 @@
                 idx: self.current_start,
             });
         };
-<<<<<<< HEAD
-        while self.stream.at_octal() || self.stream.look_ahead_byte_matches(b'_') {
-=======
         while self.stream.at_octal() || self.look_ahead_byte_matches('_') {
->>>>>>> a58e4099
             let c = self.stream.next_char().unwrap();
             self.check_repeating_underscore(prev_char, c)?;
             prev_char = c;
@@ -884,7 +880,6 @@
                 break;
             }
             prev_char = c;
-<<<<<<< HEAD
         }
         Ok(prev_char)
     }
@@ -902,25 +897,6 @@
     }
 
     #[inline]
-=======
-        }
-        Ok(prev_char)
-    }
-
-    #[inline]
-    fn check_trailing_underscore(&self, prev_char: char) -> Res<()> {
-        if prev_char == '_' {
-            Err(RawError {
-                msg: "Invalid decimal. Numbers cannot end with an underscore".to_string(),
-                idx: self.current_start,
-            })
-        } else {
-            Ok(())
-        }
-    }
-
-    #[inline]
->>>>>>> a58e4099
     fn check_repeating_underscore(&self, char_1: char, char_2: char) -> Res<()> {
         if char_1 == '_' && char_2 == '_' {
             Err(RawError {
