use super::unicode::is_other_whitespace;
use std::char;
pub struct JSBuffer<'a> {
    pub buffer: &'a [u8],
    pub idx: usize,
    pub len: usize,
}
/// Re-implementation of
/// the std::str::Chars logic
const CONT_MASK: u8 = 0b0011_1111;
const TAG_CONT_U8: u8 = 0b1000_0000;
impl<'a> JSBuffer<'a> {
    #[inline]
    pub fn next_char(&mut self) -> Option<char> {
        if self.at_end() {
            return None;
        }
        let x = self.next_or_zero();
        if x < 128 {
            return Some(x as char);
        }

        // Multibyte case follows
        // Decode from a byte combination out of: [[[x y] z] w]
        // NOTE: Performance is sensitive to the exact formulation here
        let init = (x & (0x7F >> 2)) as u32;
        let y = self.next_or_zero();
        let mut ch = Self::utf8_acc_cont_byte(init, y);
        if x < 0xE0 {
            return char::from_u32(ch);
        }
        // [[x y z] w] case
        // 5th bit in 0xE0 .. 0xEF is always clear, so `init` is still valid
        let z = self.next_or_zero();
        let y_z = Self::utf8_acc_cont_byte((y & CONT_MASK) as u32, z);
        ch = init << 12 | y_z;
        if x < 0xF0 {
            return char::from_u32(ch);
        }
        // [x y z w] case
        // use only the lower 3 bits of `init`
        let w = self.next_or_zero();
        ch = (init & 7) << 18 | Self::utf8_acc_cont_byte(y_z, w);
        char::from_u32(ch)
    }
    #[inline]
    pub fn prev_char(&mut self) -> Option<char> {
        // Decode UTF-8
        if self.idx == 0 {
            return None;
        }
        let w = self.prev_or_zero();
        if w < 128 {
            return char::from_u32(w as u32);
        }

        // Multibyte case follows
        // Decode from a byte combination out of: [x [y [z w]]]
        let mut ch;
        let z = self.prev_or_zero();
        ch = Self::utf8_first_byte(z, 2);
        if Self::utf8_is_cont_byte(z) {
            let y = self.prev_or_zero();
            ch = Self::utf8_first_byte(y, 3);
            if Self::utf8_is_cont_byte(y) {
                let x = self.prev_or_zero();
                ch = Self::utf8_first_byte(x, 4);
                ch = Self::utf8_acc_cont_byte(ch, y);
            }
            ch = Self::utf8_acc_cont_byte(ch, z);
        }
        ch = Self::utf8_acc_cont_byte(ch, w);

        char::from_u32(ch)
    }
    #[inline]
    fn next_or_zero(&mut self) -> u8 {
        if self.at_end() {
            0
        } else {
            let old = self.idx;
            self.idx += 1;
            self.buffer[old]
        }
    }
    #[inline]
    fn prev_or_zero(&mut self) -> u8 {
        if self.idx < 1 {
            return 0;
        }
        self.idx = self.idx.saturating_sub(1);
        self.buffer[self.idx]
    }
    #[inline]
    fn utf8_acc_cont_byte(ch: u32, byte: u8) -> u32 {
        (ch << 6) | (byte & CONT_MASK) as u32
    }
    #[inline]
    fn utf8_first_byte(byte: u8, width: u32) -> u32 {
        (byte & (0x7F >> width)) as u32
    }
    #[inline]
    fn utf8_is_cont_byte(byte: u8) -> bool {
        (byte & !CONT_MASK) == TAG_CONT_U8
    }
}

impl<'a> JSBuffer<'a> {
    pub fn new(buffer: &'a [u8]) -> Self {
        Self {
            buffer,
            idx: 0,
            len: buffer.len(),
        }
    }
    #[inline]
    pub fn at_end(&self) -> bool {
        self.idx >= self.len
    }

    /// Check if the next few bytes match the provided bytes
    #[inline]
    pub fn look_ahead_matches(&self, s: &[u8]) -> bool {
        let len = s.len();
        let end = self.idx + len;
        if end > self.len {
            return false;
        }
        end <= self.len && &self.buffer[self.idx..end] == s
    }

    #[inline]
    pub fn look_ahead_byte_matches(&self, b: u8) -> bool {
        if self.at_end() {
            false
        } else {
            self.buffer[self.idx] == b
        }
    }

    /// Skip the number of characters provided
    /// note: these are full unicode characters, not just bytes
    #[inline]
    pub fn skip(&mut self, count: usize) {
        for _ in 0..count {
            let _ = self.next_char();
        }
    }
    /// check if current char is a valid
    /// js whitespace character
    pub fn at_whitespace(&mut self) -> bool {
        if self.at_end() {
            return false;
        }
        self.buffer[self.idx] == 9
            || self.buffer[self.idx] == 10
            || self.buffer[self.idx] == 11
            || self.buffer[self.idx] == 12
            || self.buffer[self.idx] == 13
            || self.buffer[self.idx] == 32
            || {
                let c = if let Some(c) = self.next_char() {
                    let _ = self.prev_char();
                    c
                } else {
                    return false;
                };
                c == '\u{00A0}'
                    || c == '\u{FEFF}'
                    || c == '\u{2028}'
                    || c == '\u{2029}'
                    || is_other_whitespace(c)
            }
    }
    #[inline]
    pub fn at_new_line(&mut self) -> bool {
        if self.at_end() {
            return false;
        }
        let byte = self.buffer[self.idx];
        if byte < 10 {
            false
        } else if byte == 10 {
            true
        } else if byte < 13 {
            false
        } else if byte == 13 {
            true
        } else if byte < 226 {
            return false;
        } else if byte == 226 {
            self.look_ahead_matches("\u{2028}".as_bytes())
                || self.look_ahead_matches("\u{2029}".as_bytes())
        } else {
            false
        }
    }
    #[inline]
    pub fn at_binary(&self) -> bool {
<<<<<<< HEAD
        self.at_simple_number(2)
    }
    #[inline]
    pub fn at_decimal(&self) -> bool {
        self.at_simple_number(10)
    }
    #[inline]
    pub fn at_octal(&self) -> bool {
        self.at_simple_number(8)
=======
        if self.at_end() {
            return false;
        }
        self.buffer[self.idx] >= b'0' && self.buffer[self.idx] <= b'1'
    }
    #[inline]
    pub fn at_decimal(&self) -> bool {
        if self.at_end() {
            return false;
        }
        self.buffer[self.idx] >= b'0' && self.buffer[self.idx] <= b'9'
    }
    #[inline]
    pub fn at_octal(&self) -> bool {
        if self.at_end() {
            return false;
        }
        self.buffer[self.idx] >= b'0' && self.buffer[self.idx] <= b'7'
>>>>>>> a58e4099
    }
    #[inline]
    pub fn at_hex(&self) -> bool {
        if self.at_end() {
            return false;
        }
<<<<<<< HEAD
        self.at_simple_number(16)
            || (self.buffer[self.idx] >= b'a' && self.buffer[self.idx] <= b'f')
            || (self.buffer[self.idx] >= b'A' && self.buffer[self.idx] <= b'F')
    }
    #[inline]
    fn at_simple_number(&self, radix: u8) -> bool {
        !self.at_end() && self.buffer[self.idx] >= b'0' && self.buffer[self.idx] < b'0' + radix + 1
=======
        (self.buffer[self.idx] >= b'0' && self.buffer[self.idx] <= b'9')
            || (self.buffer[self.idx] >= b'a' && self.buffer[self.idx] <= b'f')
            || (self.buffer[self.idx] >= b'A' && self.buffer[self.idx] <= b'F')
>>>>>>> a58e4099
    }
}

impl<'a> From<&'a str> for JSBuffer<'a> {
    fn from(s: &'a str) -> JSBuffer {
        Self::new(s.as_bytes())
    }
}

#[cfg(test)]
mod test {
    use super::*;
    #[test]
    fn at_oct_number() {
        let s = "012345678";
        let mut buf = JSBuffer::from(s);
        for _ in 0..8 {
            assert!(buf.at_octal());
            let _ = buf.next_char();
        }
        assert!(!buf.at_octal());
    }
    #[test]
    fn at_dec_number() {
        let s = "0123456789a";

        let mut buf = JSBuffer::from(s);
        for _ in 0..10 {
            assert!(buf.at_decimal());
            let _ = buf.next_char();
        }
        assert!(!buf.at_decimal());
    }
    #[test]
    fn check() {
        let s = "🦜🦡🐁kł둘";
        let mut b = JSBuffer::from(s);
        assert!(b.next_char().unwrap() == '🦜');
        assert!(b.next_char().unwrap() == '🦡');
        assert!(b.next_char().unwrap() == '🐁');
        assert!(b.next_char().unwrap() == 'k');
        assert!(b.next_char().unwrap() == 'ł');
        assert!(b.next_char().unwrap() == '둘');

        assert!(b.prev_char().unwrap() == '둘');
        assert!(b.prev_char().unwrap() == 'ł');
        assert!(b.prev_char().unwrap() == 'k');
        assert!(b.prev_char().unwrap() == '🐁');
        assert!(b.prev_char().unwrap() == '🦡');
        assert!(b.prev_char().unwrap() == '🦜');
    }

    #[test]
    fn at_end() {
        let js = "'things and stuff'";
        let mut buf = JSBuffer::from(js);
        let mut i = 0;
        for c in js.chars() {
            assert!(c == buf.next_char().unwrap());
            i += 1;
            if i < js.len() - 1 {
                assert!(!buf.at_end());
            }
        }
        assert!(buf.at_end());
    }

    #[test]
    fn look_ahead_matches() {
        let js = r#""things and stuff""#;
        let mut buf = JSBuffer::from(js);
        for i in 0..js.len() {
            let c = &js[i..i + 1];
            assert!(buf.look_ahead_matches(c.as_bytes()));
            let _ = buf.next_char();
        }
    }
}<|MERGE_RESOLUTION|>--- conflicted
+++ resolved
@@ -197,55 +197,33 @@
     }
     #[inline]
     pub fn at_binary(&self) -> bool {
-<<<<<<< HEAD
-        self.at_simple_number(2)
+        if self.at_end() {
+            return false;
+        }
+        self.buffer[self.idx] >= b'0' && self.buffer[self.idx] <= b'1'
     }
     #[inline]
     pub fn at_decimal(&self) -> bool {
-        self.at_simple_number(10)
+        if self.at_end() {
+            return false;
+        }
+        self.buffer[self.idx] >= b'0' && self.buffer[self.idx] <= b'9'
     }
     #[inline]
     pub fn at_octal(&self) -> bool {
-        self.at_simple_number(8)
-=======
-        if self.at_end() {
-            return false;
-        }
-        self.buffer[self.idx] >= b'0' && self.buffer[self.idx] <= b'1'
-    }
-    #[inline]
-    pub fn at_decimal(&self) -> bool {
-        if self.at_end() {
-            return false;
-        }
-        self.buffer[self.idx] >= b'0' && self.buffer[self.idx] <= b'9'
-    }
-    #[inline]
-    pub fn at_octal(&self) -> bool {
         if self.at_end() {
             return false;
         }
         self.buffer[self.idx] >= b'0' && self.buffer[self.idx] <= b'7'
->>>>>>> a58e4099
     }
     #[inline]
     pub fn at_hex(&self) -> bool {
         if self.at_end() {
             return false;
         }
-<<<<<<< HEAD
-        self.at_simple_number(16)
-            || (self.buffer[self.idx] >= b'a' && self.buffer[self.idx] <= b'f')
-            || (self.buffer[self.idx] >= b'A' && self.buffer[self.idx] <= b'F')
-    }
-    #[inline]
-    fn at_simple_number(&self, radix: u8) -> bool {
-        !self.at_end() && self.buffer[self.idx] >= b'0' && self.buffer[self.idx] < b'0' + radix + 1
-=======
         (self.buffer[self.idx] >= b'0' && self.buffer[self.idx] <= b'9')
             || (self.buffer[self.idx] >= b'a' && self.buffer[self.idx] <= b'f')
             || (self.buffer[self.idx] >= b'A' && self.buffer[self.idx] <= b'F')
->>>>>>> a58e4099
     }
 }
 
